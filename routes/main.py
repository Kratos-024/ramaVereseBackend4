--- conflicted
+++ resolved
@@ -43,12 +43,8 @@
 import asyncio
 import gc
 
-# Import your main QA functions
-<<<<<<< HEAD
-from main import get_answer, initialize_system
-=======
-from model.main import get_answer, health_check, initialize_system
->>>>>>> 3a2475a9
+
+from model.main import get_answer, initialize_system
 
 # Request/Response models
 class VerseRequest(BaseModel):
